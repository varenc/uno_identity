//
// Copyright (C) 2021 WithUno, Inc.
// All rights reserved.
//
// SPDX-License-Identifier: AGPL-3.0-only
//

use std::convert::TryFrom;
use std::fmt::Debug;

use argon2::{Algorithm, Argon2, Params, Version};

use wasm_bindgen::prelude::*;

use uno::Signer;

#[derive(Debug)]
pub enum Error
{
    Fatal(String),
}

impl From<argon2::Error> for Error
{
    fn from(e: argon2::Error) -> Self { Error::Fatal(e.to_string()) }
}

impl From<base64::DecodeError> for Error
{
    fn from(e: base64::DecodeError) -> Self { Error::Fatal(e.to_string()) }
}

impl From<uno::Error> for Error
{
    fn from(e: uno::Error) -> Self { Error::Fatal(e.to_string()) }
}

fn argon_hash(
    t_cost: u32,
    m_cost: u32,
    p: u32,
    salt: &[u8],
    body: &[u8],
) -> Result<std::vec::Vec<u8>, Error>
{
    let params = Params::new(m_cost, t_cost, p, Some(32))?;
    let argon2 = Argon2::new(Algorithm::Argon2d, Version::V0x13, params);

    let mut out = [0u8; 32];
    argon2.hash_password_into(body, salt, &mut out)?;

    Ok(out.to_vec())
}

#[wasm_bindgen]
pub fn wasm_sign_message(seed: String, message: String) -> Option<String>
{
    let decoded_seed = match base64::decode(seed) {
        Ok(v) => v,
        Err(_) => return None,
    };

    let id = match uno::Id::try_from(&decoded_seed[..]) {
        Ok(v) => v,
        Err(_) => return None,
    };

    let keypair = match uno::KeyPair::try_from(id) {
        Ok(v) => v,
        Err(_) => return None,
    };

    Some(base64::encode(keypair.sign(message.as_bytes())))
}

#[wasm_bindgen]
pub fn wasm_auth_header(
    nonce: String,
    method: String,
    resource: String,
    salt: &[u8],
    body: &[u8],
    argon_m: u32,
    argon_t: u32,
    argon_p: u32,
) -> Option<String>
{
    let body_hash = blake3::hash(body);
    let body_enc =
        base64::encode_config(body_hash.as_bytes(), base64::STANDARD_NO_PAD);

    let string_to_argon =
        format!("{}:{}:{}:{}", nonce, method, resource, body_enc);

    match argon_hash(
        argon_t,
        argon_m,
        argon_p,
        salt,
        &string_to_argon.as_bytes(),
    ) {
        Ok(out) => {
            let hash = base64::encode_config(out, base64::STANDARD_NO_PAD);
            let salthash = base64::encode_config(salt, base64::STANDARD_NO_PAD);
            Some(format!("{}${}", salthash, hash))
        },
        Err(_) => None,
    }
}

#[wasm_bindgen]
pub fn wasm_decrypt_share(share: String, seed: String) -> Option<String>
{
    let decoded_share = match base64::decode(share) {
        Ok(v) => v,
        Err(_) => return None,
    };

    let decoded_seed = match base64::decode(seed) {
        Ok(v) => v,
        Err(_) => return None,
    };

    let id = match uno::Mu::try_from(&decoded_seed[..]) {
        Ok(v) => v,
        Err(_) => return None,
    };

    let key = uno::SymmetricKey::from(&id);
    let ctx = uno::Binding::Combine;

    let decrypted_share = match uno::decrypt(ctx, key, &decoded_share) {
        Ok(v) => v,
        Err(_) => return None,
    };

    let string_share = match String::from_utf8(decrypted_share) {
        Ok(v) => v,
        Err(_) => return None,
    };

    let words: Vec<String> =
        string_share.split(' ').map(|s| s.to_owned()).collect();

    let shares = vec![words];
    match uno::combine(&shares) {
        Ok(v) => Some(base64::encode(v.0)),
        Err(_) => None,
    }
}

#[wasm_bindgen]
<<<<<<< HEAD
pub fn wasm_decrypt_magic_share(share: String, seed: String) -> Option<String>
{
    let decoded_share = match base64::decode(share) {
        Ok(v) => v,
        Err(_) => return None,
    };

    let decoded_seed =
        match base64::decode_config(seed, base64::URL_SAFE_NO_PAD) {
            Ok(v) => v,
            Err(_) => return None,
        };

    let id = match uno::Id::try_from(&decoded_seed[..]) {
        Ok(v) => v,
        Err(_) => return None,
    };

    let key = uno::SymmetricKey::from(&id);
    let ctx = uno::Binding::MagicShare;

    let decrypted_share = match uno::decrypt(ctx, key, &decoded_share) {
        Ok(v) => v,
        Err(_) => return None,
    };

    match String::from_utf8(decrypted_share) {
        Ok(s) => Some(s),
        Err(_) => None,
    }
}

#[wasm_bindgen]
=======
>>>>>>> e65cefb3
pub fn wasm_decrypt_vault(vault: &[u8], seed: String) -> Option<String>
{
    let decoded_seed = match base64::decode(seed) {
        Ok(v) => v,
        Err(_) => return None,
    };

    let id = match uno::Id::try_from(&decoded_seed[..]) {
        Ok(v) => v,
        Err(_) => return None,
    };

    let key = uno::SymmetricKey::from(&id);
    let ctx = uno::Binding::Vault;

    let decrypted_vault = match uno::decrypt(ctx, key, vault) {
        Ok(v) => v,
        Err(_) => return None,
    };

    match String::from_utf8(decrypted_vault) {
        Ok(s) => Some(s),
        Err(_) => None,
    }
}

#[wasm_bindgen]
pub fn wasm_generate_session_id(seed: String) -> Option<String>
{
    // assert len(seed) == 32

    let decoded_seed = match base64::decode(seed) {
        Ok(v) => v,
        Err(_) => return None,
    };

    let salt = b"uno recovery session id";

    match argon_hash(32, 256, 2, salt, &decoded_seed) {
        Ok(v) => Some(base64::encode_config(v, base64::URL_SAFE_NO_PAD)),
        Err(_) => None,
    }
}

#[wasm_bindgen]
<<<<<<< HEAD
pub fn wasm_get_public_key_url_encoded(seed: String) -> Option<String>
{
    match base64::decode_config(seed, base64::URL_SAFE_NO_PAD) {
        Ok(v) => wasm_get_public_key(base64::encode(v), true),
        Err(_) => return None,
    }
}

#[wasm_bindgen]
=======
>>>>>>> e65cefb3
pub fn wasm_get_public_key(seed: String, url_encode: bool) -> Option<String>
{
    let decoded_seed = match base64::decode(seed) {
        Ok(v) => v,
        Err(_) => return None,
    };

    let id = match uno::Id::try_from(&decoded_seed[..]) {
        Ok(v) => v,
        Err(_) => return None,
    };

    match uno::KeyPair::try_from(id) {
        Ok(v) => {
            if url_encode {
                return Some(base64::encode_config(
                    v.public,
                    base64::URL_SAFE_NO_PAD,
                ));
            }

            Some(base64::encode(v.public))
        },
        Err(_) => None,
    }
}<|MERGE_RESOLUTION|>--- conflicted
+++ resolved
@@ -150,7 +150,6 @@
 }
 
 #[wasm_bindgen]
-<<<<<<< HEAD
 pub fn wasm_decrypt_magic_share(share: String, seed: String) -> Option<String>
 {
     let decoded_share = match base64::decode(share) {
@@ -184,8 +183,6 @@
 }
 
 #[wasm_bindgen]
-=======
->>>>>>> e65cefb3
 pub fn wasm_decrypt_vault(vault: &[u8], seed: String) -> Option<String>
 {
     let decoded_seed = match base64::decode(seed) {
@@ -231,7 +228,6 @@
 }
 
 #[wasm_bindgen]
-<<<<<<< HEAD
 pub fn wasm_get_public_key_url_encoded(seed: String) -> Option<String>
 {
     match base64::decode_config(seed, base64::URL_SAFE_NO_PAD) {
@@ -240,9 +236,6 @@
     }
 }
 
-#[wasm_bindgen]
-=======
->>>>>>> e65cefb3
 pub fn wasm_get_public_key(seed: String, url_encode: bool) -> Option<String>
 {
     let decoded_seed = match base64::decode(seed) {
